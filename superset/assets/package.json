{
  "name": "superset",
  "version": "0.999.0dev",
  "description": "Superset is a data exploration platform designed to be visual, intuitive, and interactive.",
  "license": "Apache-2.0",
  "directories": {
    "doc": "docs",
    "test": "spec"
  },
  "scripts": {
    "tdd": "jest --watch",
    "test": "jest",
    "cover": "jest --coverage",
    "dev": "webpack --mode=development --colors --progress --debug --watch",
    "dev-server": "node --max_old_space_size=4096 ./node_modules/webpack-dev-server/bin/webpack-dev-server.js --mode=development --progress",
    "prod": "node --max_old_space_size=4096 webpack --mode=production --colors --progress",
    "build": "cross-env NODE_OPTIONS=--max_old_space_size=8192 NODE_ENV=production webpack --mode=production --colors --progress",
    "lint": "eslint --ignore-path=.eslintignore --ext .js,.jsx . && tslint -c tslint.json ./{src,spec}/**/*.ts{,x}",
    "lint-fix": "eslint --fix --ignore-path=.eslintignore --ext .js,.jsx . && tslint -c tslint.json --fix ./{src,spec}/**/*.ts{,x} && npm run clean-css",
    "clean-css": "prettier --write '{src,stylesheets}/**/*.{css,less,sass,scss}'"
  },
  "repository": {
    "type": "git",
    "url": "git+https://github.com/apache/incubator-superset.git"
  },
  "keywords": [
    "big",
    "data",
    "exploratory",
    "analysis",
    "react",
    "d3",
    "airbnb",
    "nerds",
    "database",
    "flask"
  ],
  "author": "Apache",
  "bugs": {
    "url": "https://github.com/apache/incubator-superset/issues"
  },
  "engines": {
    "node": ">= 6.11.5 <7.0.0 || >= 8.9.0"
  },
  "homepage": "https://superset.apache.org/",
  "dependencies": {
    "@data-ui/sparkline": "^0.0.54",
    "@superset-ui/chart": "^0.12.3",
    "@superset-ui/chart-composition": "^0.12.1",
    "@superset-ui/color": "^0.12.1",
    "@superset-ui/connection": "^0.12.3",
    "@superset-ui/core": "^0.12.0",
    "@superset-ui/dimension": "^0.12.3",
    "@superset-ui/legacy-plugin-chart-calendar": "^0.11.0",
    "@superset-ui/legacy-plugin-chart-chord": "^0.11.0",
    "@superset-ui/legacy-plugin-chart-country-map": "^0.11.4",
    "@superset-ui/legacy-plugin-chart-event-flow": "^0.11.0",
    "@superset-ui/legacy-plugin-chart-force-directed": "^0.11.0",
    "@superset-ui/legacy-plugin-chart-heatmap": "^0.11.0",
    "@superset-ui/legacy-plugin-chart-histogram": "^0.11.0",
    "@superset-ui/legacy-plugin-chart-horizon": "^0.11.0",
    "@superset-ui/legacy-plugin-chart-iframe": "^0.11.0",
    "@superset-ui/legacy-plugin-chart-map-box": "^0.11.0",
    "@superset-ui/legacy-plugin-chart-markup": "^0.11.0",
    "@superset-ui/legacy-plugin-chart-paired-t-test": "^0.11.11",
    "@superset-ui/legacy-plugin-chart-parallel-coordinates": "^0.11.0",
    "@superset-ui/legacy-plugin-chart-partition": "^0.11.0",
    "@superset-ui/legacy-plugin-chart-pivot-table": "^0.11.0",
    "@superset-ui/legacy-plugin-chart-rose": "^0.11.0",
    "@superset-ui/legacy-plugin-chart-sankey": "^0.11.0",
    "@superset-ui/legacy-plugin-chart-sunburst": "^0.11.0",
    "@superset-ui/legacy-plugin-chart-table": "^0.11.4",
    "@superset-ui/legacy-plugin-chart-treemap": "^0.11.0",
    "@superset-ui/legacy-plugin-chart-word-cloud": "^0.11.0",
    "@superset-ui/legacy-plugin-chart-world-map": "^0.11.0",
    "@superset-ui/legacy-preset-chart-big-number": "^0.11.0",
    "@superset-ui/legacy-preset-chart-deckgl": "^0.1.1",
    "@superset-ui/legacy-preset-chart-kepler": "^0.1.1",
    "@superset-ui/legacy-preset-chart-nvd3": "^0.11.11",
    "@superset-ui/number-format": "^0.12.1",
    "@superset-ui/plugin-chart-table": "^0.11.7",
    "@superset-ui/preset-chart-xy": "^0.11.0",
    "@superset-ui/query": "^0.12.2",
    "@superset-ui/time-format": "^0.12.4",
    "@superset-ui/translation": "^0.12.0",
    "@types/react-json-tree": "^0.6.11",
    "@vx/responsive": "0.0.172",
    "abortcontroller-polyfill": "^1.1.9",
    "aphrodite": "^2.3.1",
    "bootstrap": "^3.4.1",
    "bootstrap-slider": "^10.0.0",
    "brace": "^0.11.1",
    "chrono-node": "^1.3.11",
    "classnames": "^2.2.5",
    "core-js": "^3.2.1",
    "d3-array": "^1.2.4",
    "d3-color": "^1.2.0",
    "d3-scale": "^2.1.2",
    "dnd-core": "^2.6.0",
    "dompurify": "^2.0.7",
    "geolib": "^2.0.24",
    "immutable": "^3.8.2",
    "interweave": "^11.2.0",
    "jquery": "^3.4.1",
    "json-bigint": "^0.3.0",
    "lodash": "^4.17.15",
    "lodash-es": "^4.17.14",
    "mathjs": "^3.20.2",
    "moment": "^2.20.1",
    "mousetrap": "^1.6.1",
    "mustache": "^2.2.1",
    "omnibar": "^2.1.1",
    "prop-types": "^15.6.0",
    "re-resizable": "^4.3.1",
    "react": "^16.9.0",
    "react-ace": "^5.10.0",
    "react-bootstrap": "^0.31.5",
    "react-bootstrap-dialog": "^0.10.0",
    "react-bootstrap-slider": "2.1.5",
    "react-bootstrap-table-next": "^1.4.0",
    "react-checkbox-tree": "^1.5.1",
    "react-color": "^2.13.8",
    "react-datetime": "^2.14.0",
    "react-dnd": "^2.5.4",
    "react-dnd-html5-backend": "^2.5.4",
    "react-dom": "^16.9.0",
    "react-gravatar": "^2.6.1",
    "react-hot-loader": "^4.3.6",
    "react-json-tree": "^0.11.2",
    "react-jsonschema-form": "^1.2.0",
    "react-markdown": "^3.3.0",
    "react-redux": "^5.0.2",
    "react-router-dom": "^5.1.2",
    "react-search-input": "^0.11.3",
    "react-select": "1.2.1",
    "react-select-fast-filter-options": "^0.2.1",
    "react-sortable-hoc": "^0.8.3",
    "react-split": "^2.0.4",
    "react-sticky": "^6.0.2",
    "react-syntax-highlighter": "^7.0.4",
<<<<<<< HEAD
    "react-tag-autocomplete": "^5.8.0",
=======
    "react-table": "^7.0.0-beta.26",
>>>>>>> e46ff239
    "react-transition-group": "^2.5.3",
    "react-virtualized": "9.19.1",
    "react-virtualized-select": "^3.1.3",
    "reactable-arc": "0.14.42",
    "redux": "^3.5.2",
    "redux-localstorage": "^0.4.1",
    "redux-thunk": "^2.1.0",
    "redux-undo": "^1.0.0-beta9-9-7",
    "regenerator-runtime": "^0.13.3",
    "shortid": "^2.2.6",
<<<<<<< HEAD
    "underscore": "^1.8.3",
    "urijs": "^1.18.10",
    "viewport-mercator-project": "^6.1.1",
    "whatwg-fetch": "^3.0.0"
=======
    "urijs": "^1.18.10",
    "use-query-params": "^0.4.5"
>>>>>>> e46ff239
  },
  "devDependencies": {
    "@babel/cli": "^7.5.5",
    "@babel/core": "^7.5.5",
    "@babel/node": "^7.5.5",
    "@babel/plugin-proposal-class-properties": "^7.7.4",
    "@babel/plugin-syntax-dynamic-import": "^7.2.0",
    "@babel/preset-env": "^7.5.5",
    "@babel/preset-react": "^7.0.0",
    "@babel/register": "^7.5.5",
    "@types/jest": "^23.3.5",
    "@types/react": "^16.4.18",
    "@types/react-dom": "^16.0.9",
    "babel-core": "^7.0.0-bridge.0",
    "babel-eslint": "^10.0.3",
    "babel-jest": "^24.8.0",
    "babel-loader": "^8.0.4",
    "babel-plugin-css-modules-transform": "^1.1.0",
    "babel-plugin-dynamic-import-node": "^1.2.0",
    "babel-plugin-lodash": "^3.3.4",
    "babel-preset-airbnb": "^4.0.1",
    "cache-loader": "^1.2.2",
    "clean-webpack-plugin": "^0.1.19",
    "cross-env": "^5.2.0",
    "css-loader": "^1.0.0",
    "enzyme": "^3.10.0",
    "enzyme-adapter-react-16": "^1.14.0",
    "eslint": "^6.2.2",
    "eslint-config-airbnb": "^15.0.1",
    "eslint-config-prettier": "^2.9.0",
    "eslint-import-resolver-webpack": "^0.10.1",
    "eslint-plugin-cypress": "^2.0.1",
    "eslint-plugin-import": "^2.2.0",
    "eslint-plugin-jest": "^21.24.1",
    "eslint-plugin-jsx-a11y": "^5.1.1",
    "eslint-plugin-no-only-tests": "^2.0.1",
    "eslint-plugin-prettier": "^2.6.0",
    "eslint-plugin-react": "^7.16.0",
    "exports-loader": "^0.7.0",
    "fetch-mock": "^7.0.0-alpha.6",
    "file-loader": "^1.1.11",
    "fork-ts-checker-webpack-plugin": "^0.4.9",
    "ignore-styles": "^5.0.1",
    "imports-loader": "^0.7.1",
    "jest": "^24.8.0",
    "jsdom": "9.12.0",
    "less": "^3.9.0",
    "less-loader": "^5.0.0",
    "mini-css-extract-plugin": "^0.4.0",
    "minimist": "^1.2.0",
    "optimize-css-assets-webpack-plugin": "^5.0.1",
    "po2json": "^0.4.5",
    "prettier": "^1.19.1",
    "react-test-renderer": "^16.9.0",
    "redux-mock-store": "^1.2.3",
    "sinon": "^4.5.0",
    "speed-measure-webpack-plugin": "^1.2.3",
    "style-loader": "^1.0.0",
    "terser-webpack-plugin": "^1.1.0",
    "thread-loader": "^1.2.0",
    "transform-loader": "^0.2.3",
    "ts-jest": "^24.0.2",
    "ts-loader": "^5.4.5",
    "tslib": "^1.10.0",
    "tslint": "^5.20.1",
    "tslint-react": "^4.1.0",
    "typescript": "^3.5.3",
    "url-loader": "^1.0.1",
    "webpack": "^4.19.0",
    "webpack-assets-manifest": "^3.0.1",
    "webpack-bundle-analyzer": "^3.4.1",
    "webpack-cli": "^3.1.1",
    "webpack-dev-server": "^3.1.14",
    "webpack-sources": "^1.1.0"
  },
  "optionalDependencies": {
    "fsevents": "^2.0.7"
  },
  "stylelint": {
    "rules": {
      "block-opening-brace-space-before": "always",
      "no-missing-end-of-source-newline": "never"
    }
  }
}<|MERGE_RESOLUTION|>--- conflicted
+++ resolved
@@ -138,11 +138,8 @@
     "react-split": "^2.0.4",
     "react-sticky": "^6.0.2",
     "react-syntax-highlighter": "^7.0.4",
-<<<<<<< HEAD
+    "react-table": "^7.0.0-beta.26",
     "react-tag-autocomplete": "^5.8.0",
-=======
-    "react-table": "^7.0.0-beta.26",
->>>>>>> e46ff239
     "react-transition-group": "^2.5.3",
     "react-virtualized": "9.19.1",
     "react-virtualized-select": "^3.1.3",
@@ -153,15 +150,9 @@
     "redux-undo": "^1.0.0-beta9-9-7",
     "regenerator-runtime": "^0.13.3",
     "shortid": "^2.2.6",
-<<<<<<< HEAD
-    "underscore": "^1.8.3",
     "urijs": "^1.18.10",
-    "viewport-mercator-project": "^6.1.1",
+    "use-query-params": "^0.4.5",
     "whatwg-fetch": "^3.0.0"
-=======
-    "urijs": "^1.18.10",
-    "use-query-params": "^0.4.5"
->>>>>>> e46ff239
   },
   "devDependencies": {
     "@babel/cli": "^7.5.5",
