/**
 * Licensed to the Apache Software Foundation (ASF) under one
 * or more contributor license agreements.  See the NOTICE file
 * distributed with this work for additional information
 * regarding copyright ownership.  The ASF licenses this file
 * to you under the Apache License, Version 2.0 (the
 * "License"); you may not use this file except in compliance
 * with the License.  You may obtain a copy of the License at
 *
 *   http://www.apache.org/licenses/LICENSE-2.0
 *
 * Unless required by applicable law or agreed to in writing,
 * software distributed under the License is distributed on an
 * "AS IS" BASIS, WITHOUT WARRANTIES OR CONDITIONS OF ANY
 * KIND, either express or implied.  See the License for the
 * specific language governing permissions and limitations
 * under the License.
 */
import React, { CSSProperties } from 'react';
<<<<<<< HEAD
import { Alert, ButtonGroup, ProgressBar } from 'react-bootstrap';
import moment from 'moment';
import { RadioChangeEvent } from 'antd/lib/radio';
=======
import { Alert, ButtonGroup } from 'react-bootstrap';
import ProgressBar from 'src/common/components/ProgressBar';
>>>>>>> e0288bf7
import Button from 'src/components/Button';
import shortid from 'shortid';
import { styled, t } from '@superset-ui/core';

import ErrorMessageWithStackTrace from 'src/components/ErrorMessage/ErrorMessageWithStackTrace';
import { SaveDatasetModal } from 'src/SqlLab/components/SaveDatasetModal';
import { getByUser, put as updateDatset } from 'src/api/dataset';
import Loading from '../../components/Loading';
import ExploreCtasResultsButton from './ExploreCtasResultsButton';
import ExploreResultsButton from './ExploreResultsButton';
import HighlightedSql from './HighlightedSql';
import FilterableTable from '../../components/FilterableTable/FilterableTable';
import QueryStateLabel from './QueryStateLabel';
import CopyToClipboard from '../../components/CopyToClipboard';
import { prepareCopyToClipboardTabularData } from '../../utils/common';
import { exploreChart } from '../../explore/exploreUtils';
import { CtasEnum } from '../actions/sqlLab';
import { Query } from '../types';

const SEARCH_HEIGHT = 46;

const SAVE_NEW_DATASET_RADIO_STATE = 1;
const OVERWRITE_DATASET_RADIO_STATE = 2;
const EXPLORE_CHART_DEFAULT = {
  metrics: [],
  groupby: [],
  time_range: 'No filter',
  viz_type: 'table',
};

const LOADING_STYLES: CSSProperties = { position: 'relative', minHeight: 100 };

interface ResultSetProps {
  actions: Record<string, any>;
  cache?: boolean;
  csv?: boolean;
  database?: Record<string, any>;
  displayLimit: number;
  height: number;
  query: Query;
  search?: boolean;
  showSql?: boolean;
  visualize?: boolean;
}

interface ResultSetState {
  searchText: string;
  showExploreResultsButton: boolean;
  data: Record<string, any>[];
  showSaveDatasetModal: boolean;
  newSaveDatasetName: string;
  userDatasetsOwned: Array<Record<string, any>>[];
  saveDatasetRadioBtnState: number;
  overwriteDataSet: boolean;
  datasetToOverwrite: Record<string, any>;
  ctasSave: boolean;
}

// Making text render line breaks/tabs as is as monospace,
// but wrapping text too so text doesn't overflow
const MonospaceDiv = styled.div`
  font-family: ${({ theme }) => theme.typography.families.monospace};
  white-space: pre;
  word-break: break-word;
  overflow-x: auto;
  white-space: pre-wrap;
`;

export default class ResultSet extends React.PureComponent<
  ResultSetProps,
  ResultSetState
> {
  static defaultProps = {
    cache: false,
    csv: true,
    database: {},
    search: true,
    showSql: false,
    visualize: true,
  };

  constructor(props: ResultSetProps) {
    super(props);
    this.state = {
      searchText: '',
      showExploreResultsButton: false,
      data: [],
      showSaveDatasetModal: false,
      newSaveDatasetName: `${props.query.tab} ${moment().format(
        'MM/DD/YYYY HH:mm:ss',
      )}`,
      userDatasetsOwned: [],
      saveDatasetRadioBtnState: SAVE_NEW_DATASET_RADIO_STATE,
      overwriteDataSet: false,
      datasetToOverwrite: {},
      ctasSave: false,
    };

    this.changeSearch = this.changeSearch.bind(this);
    this.fetchResults = this.fetchResults.bind(this);
    this.popSelectStar = this.popSelectStar.bind(this);
    this.reFetchQueryResults = this.reFetchQueryResults.bind(this);
    this.toggleExploreResultsButton = this.toggleExploreResultsButton.bind(
      this,
    );
    this.handleSaveInDataset = this.handleSaveInDataset.bind(this);
    this.handleHideSaveModal = this.handleHideSaveModal.bind(this);
    this.handleDatasetNameChange = this.handleDatasetNameChange.bind(this);
    this.handleSaveDatasetRadioBtnState = this.handleSaveDatasetRadioBtnState.bind(
      this,
    );
    this.handleOverwriteCancel = this.handleOverwriteCancel.bind(this);
    this.handleOverwriteDataset = this.handleOverwriteDataset.bind(this);
    this.handleOverwriteDatasetOption = this.handleOverwriteDatasetOption.bind(
      this,
    );
  }

  async componentDidMount() {
    // only do this the first time the component is rendered/mounted
    this.reRunQueryIfSessionTimeoutErrorOnMount();

    // Hack: waiting for talks with tai to pull data out of the initial state
    const appContainer = document.getElementById('app');
    const bootstrapData = JSON.parse(
      appContainer?.getAttribute('data-bootstrap') || '{}',
    );

    const datasets = await getByUser(bootstrapData.user.userId);
    const userDatasetsOwned = datasets.map(
      (r: { table_name: string; id: number }) => {
        return { datasetName: r.table_name, datasetId: r.id };
      },
    );

    this.setState({ userDatasetsOwned });
  }

  UNSAFE_componentWillReceiveProps(nextProps: ResultSetProps) {
    // when new results comes in, save them locally and clear in store
    if (
      this.props.cache &&
      !nextProps.query.cached &&
      nextProps.query.results &&
      nextProps.query.results.data &&
      nextProps.query.results.data.length > 0
    ) {
      this.setState({ data: nextProps.query.results.data }, () =>
        this.clearQueryResults(nextProps.query),
      );
    }
    if (
      nextProps.query.resultsKey &&
      nextProps.query.resultsKey !== this.props.query.resultsKey
    ) {
      this.fetchResults(nextProps.query);
    }
  }

  clearQueryResults(query: Query) {
    this.props.actions.clearQueryResults(query);
  }

  popSelectStar(tempSchema: string | null, tempTable: string) {
    const qe = {
      id: shortid.generate(),
      title: tempTable,
      autorun: false,
      dbId: this.props.query.dbId,
      sql: `SELECT * FROM ${tempSchema ? `${tempSchema}.` : ''}${tempTable}`,
    };
    this.props.actions.addQueryEditor(qe);
  }

  toggleExploreResultsButton() {
    this.setState(prevState => ({
      showExploreResultsButton: !prevState.showExploreResultsButton,
    }));
  }

  changeSearch(event: React.ChangeEvent<HTMLInputElement>) {
    this.setState({ searchText: event.target.value });
  }

  fetchResults(query: Query) {
    this.props.actions.fetchQueryResults(query, this.props.displayLimit);
  }

  reFetchQueryResults(query: Query) {
    this.props.actions.reFetchQueryResults(query);
  }

  reRunQueryIfSessionTimeoutErrorOnMount() {
    const { query } = this.props;
    if (
      query.errorMessage &&
      query.errorMessage.indexOf('session timed out') > 0
    ) {
      this.props.actions.runQuery(query, true);
    }
  }

  handleOverwriteDatasetOption(data: string, option: Record<string, any>) {
    this.setState({ datasetToOverwrite: option });
  }

  async handleOverwriteDataset() {
    const { sql, results } = this.props.query;
    const { datasetToOverwrite } = this.state;

    if (
      Object.keys(datasetToOverwrite).length === 0 &&
      datasetToOverwrite.constructor === Object
    ) {
      this.props.actions.addDangerToast(
        t('You must select a dataset that has already been created'),
      );
    }

    updateDatset(
      datasetToOverwrite.datasetId,
      sql,
      results.selected_columns.map(d => ({ column_name: d.name })),
      true,
    )
      .then(d => {
        exploreChart({
          ...EXPLORE_CHART_DEFAULT,
          datasource: `${datasetToOverwrite.datasetId}__table`,
          all_columns: results.selected_columns.map(d => d.name),
        });
      })
      .catch(() => {
        this.props.actions.addDangerToast(
          t('An error occurred overwriting dataset'),
        );
      });

    this.setState({
      showSaveDatasetModal: false,
      overwriteDataSet: false,
      datasetToOverwrite: {},
    });
  }

  handleSaveInDataset() {
    // if user wants to overwrite a dataset we need to prompt them
    if (this.state.saveDatasetRadioBtnState === OVERWRITE_DATASET_RADIO_STATE) {
      this.setState({ overwriteDataSet: true });
      return;
    }

    const { schema, sql, dbId, templateParams } = this.props.query;
    const selectedColumns = this.props.query?.results?.selected_columns || [];

    if (this.state.ctasSave) {
      // Create Table As flow for explore view
      this.props.actions
        .createCtasDatasource({
          schema,
          dbId,
          templateParams,
          datasourceName: this.state.newSaveDatasetName,
        })
        .then((data: { table_id: number }) => {
          const formData = {
            ...EXPLORE_CHART_DEFAULT,
            datasource: `${data.table_id}__table`,
          };
          this.props.actions.addInfoToast(
            t('Creating a data source and creating a new tab'),
          );

          // open new window for data visualization
          exploreChart(formData);
        })
        .catch(() => {
          this.props.actions.addDangerToast(t('An error occurred'));
        });
    } else {
      this.props.actions
        .createDatasource({
          schema,
          sql,
          dbId,
          templateParams,
          datasourceName: this.state.newSaveDatasetName,
          columns: selectedColumns,
        })
        .then((data: { table_id: number }) => {
          exploreChart({
            datasource: `${data.table_id}__table`,
            metrics: [],
            groupby: [],
            time_range: 'No filter',
            viz_type: 'table',
            all_columns: selectedColumns.map(c => c.name),
            row_limit: 1000,
          });
        })
        .catch(() => {
          this.props.actions.addDangerToast(
            t('An error occurred saving dataset'),
          );
        });
    }

    this.setState({ showSaveDatasetModal: false });
  }

  handleDatasetNameChange(e: React.FormEvent<HTMLInputElement>) {
    // @ts-expect-error
    this.setState({ newSaveDatasetName: e.target.value });
  }

  handleHideSaveModal() {
    this.setState({ showSaveDatasetModal: false, overwriteDataSet: false });
  }

  handleSaveDatasetRadioBtnState(e: RadioChangeEvent) {
    this.setState({ saveDatasetRadioBtnState: Number(e.target.value) });
  }

  handleOverwriteCancel() {
    this.setState({ overwriteDataSet: false });
  }

  renderControls() {
    if (this.props.search || this.props.visualize || this.props.csv) {
      let { data } = this.props.query.results;
      if (this.props.cache && this.props.query.cached) {
        ({ data } = this.state);
      }

      return (
        <div className="ResultSetControls">
          <SaveDatasetModal
            visible={this.state.showSaveDatasetModal}
            onOk={this.handleSaveInDataset}
            onHide={this.handleHideSaveModal}
            handleDatasetNameChange={this.handleDatasetNameChange}
            userDatasetsOwned={this.state.userDatasetsOwned}
            handleSaveDatasetRadioBtnState={this.handleSaveDatasetRadioBtnState}
            saveDatasetRadioBtnState={this.state.saveDatasetRadioBtnState}
            shouldOverwriteDataset={this.state.overwriteDataSet}
            handleOverwriteCancel={this.handleOverwriteCancel}
            handleOverwriteDataset={this.handleOverwriteDataset}
            handleOverwriteDatasetOption={this.handleOverwriteDatasetOption}
            defaultCreateDatasetValue={this.state.newSaveDatasetName}
          />
          <div className="ResultSetButtons">
            {this.props.visualize &&
              this.props.database &&
              this.props.database.allows_virtual_table_explore && (
                <ExploreResultsButton
                  // @ts-ignore Redux types are difficult to work with, ignoring for now
                  query={this.props.query}
                  database={this.props.database}
                  actions={this.props.actions}
                  onClick={() => {
                    this.setState({
                      showSaveDatasetModal: true,
                      ctasSave: false,
                    });
                  }}
                />
              )}
            {this.props.csv && (
              <Button
                buttonSize="small"
                href={`/superset/csv/${this.props.query.id}`}
              >
                <i className="fa fa-file-text-o" /> {t('.CSV')}
              </Button>
            )}

            <CopyToClipboard
              text={prepareCopyToClipboardTabularData(data)}
              wrapped={false}
              copyNode={
                <Button buttonSize="small">
                  <i className="fa fa-clipboard" /> {t('Clipboard')}
                </Button>
              }
            />
          </div>
          {this.props.search && (
            <input
              type="text"
              onChange={this.changeSearch}
              value={this.state.searchText}
              className="form-control input-sm"
              placeholder={t('Filter Results')}
            />
          )}
        </div>
      );
    }
    return <div className="noControls" />;
  }

  render() {
    const { query } = this.props;
    const height = Math.max(
      0,
      this.props.search ? this.props.height - SEARCH_HEIGHT : this.props.height,
    );
    let sql;
    let exploreDBId = query.dbId;
    if (this.props.database && this.props.database.explore_database_id) {
      exploreDBId = this.props.database.explore_database_id;
    }

    if (this.props.showSql) {
      sql = <HighlightedSql sql={query.sql} />;
    }

    if (query.state === 'stopped') {
      return <Alert bsStyle="warning">Query was stopped</Alert>;
    }
    if (query.state === 'failed') {
      return (
        <div className="result-set-error-message">
          <ErrorMessageWithStackTrace
            title={t('Database Error')}
            error={query?.errors?.[0]}
            subtitle={<MonospaceDiv>{query.errorMessage}</MonospaceDiv>}
            copyText={query.errorMessage || undefined}
            link={query.link}
            source="sqllab"
          />
        </div>
      );
    }
    if (query.state === 'success' && query.ctas) {
      const { tempSchema, tempTable } = query;
      let object = 'Table';
      if (query.ctas_method === CtasEnum.VIEW) {
        object = 'View';
      }
      return (
        <div>
          <Alert bsStyle="info">
            {t(object)} [
            <strong>
              {tempSchema ? `${tempSchema}.` : ''}
              {tempTable}
            </strong>
            ] {t('was created')} &nbsp;
            <ButtonGroup>
              <Button
                buttonSize="small"
                className="m-r-5"
                onClick={() => this.popSelectStar(tempSchema, tempTable)}
              >
                {t('Query in a new tab')}
              </Button>
              <ExploreCtasResultsButton
                // @ts-ignore Redux types are difficult to work with, ignoring for now
                table={tempTable}
                schema={tempSchema}
                dbId={exploreDBId}
                database={this.props.database}
                actions={this.props.actions}
                onClick={() => {
                  this.setState({ showSaveDatasetModal: true, ctasSave: true });
                }}
              />
            </ButtonGroup>
          </Alert>
        </div>
      );
    }
    if (query.state === 'success' && query.results) {
      const { results } = query;
      let data;
      if (this.props.cache && query.cached) {
        ({ data } = this.state);
      } else if (results && results.data) {
        ({ data } = results);
      }
      if (data && data.length > 0) {
        const expandedColumns = results.expanded_columns
          ? results.expanded_columns.map(col => col.name)
          : [];
        return (
          <>
            {this.renderControls()}
            {sql}
            <FilterableTable
              data={data}
              orderedColumnKeys={results.columns.map(col => col.name)}
              height={height}
              filterText={this.state.searchText}
              expandedColumns={expandedColumns}
            />
          </>
        );
      }
      if (data && data.length === 0) {
        return (
          <Alert bsStyle="warning">{t('The query returned no data')}</Alert>
        );
      }
    }
    if (query.cached || (query.state === 'success' && !query.results)) {
      if (query.isDataPreview) {
        return (
          <Button
            buttonSize="sm"
            className="fetch"
            buttonStyle="primary"
            onClick={() =>
              this.reFetchQueryResults({
                ...query,
                isDataPreview: true,
              })
            }
          >
            {t('Fetch data preview')}
          </Button>
        );
      }
      if (query.resultsKey) {
        return (
          <Button
            buttonSize="sm"
            className="fetch"
            buttonStyle="primary"
            onClick={() => this.fetchResults(query)}
          >
            {t('Refetch Results')}
          </Button>
        );
      }
    }
    let progressBar;
    let trackingUrl;
    if (query.progress > 0) {
      progressBar = (
        <ProgressBar
          percent={parseInt(query.progress.toFixed(0), 10)}
          striped
        />
      );
    }
    if (query.trackingUrl) {
      trackingUrl = (
        <Button
          buttonSize="small"
          onClick={() => query.trackingUrl && window.open(query.trackingUrl)}
        >
          {t('Track Job')}
        </Button>
      );
    }
    const progressMsg =
      query && query.extra && query.extra.progress
        ? query.extra.progress
        : null;
    return (
      <div style={LOADING_STYLES}>
        <div>{!progressBar && <Loading position="normal" />}</div>
        <QueryStateLabel query={query} />
        <div>
          {progressMsg && <Alert bsStyle="success">{progressMsg}</Alert>}
        </div>
        <div>{progressBar}</div>
        <div>{trackingUrl}</div>
      </div>
    );
  }
}<|MERGE_RESOLUTION|>--- conflicted
+++ resolved
@@ -17,14 +17,9 @@
  * under the License.
  */
 import React, { CSSProperties } from 'react';
-<<<<<<< HEAD
 import { Alert, ButtonGroup, ProgressBar } from 'react-bootstrap';
 import moment from 'moment';
 import { RadioChangeEvent } from 'antd/lib/radio';
-=======
-import { Alert, ButtonGroup } from 'react-bootstrap';
-import ProgressBar from 'src/common/components/ProgressBar';
->>>>>>> e0288bf7
 import Button from 'src/components/Button';
 import shortid from 'shortid';
 import { styled, t } from '@superset-ui/core';
