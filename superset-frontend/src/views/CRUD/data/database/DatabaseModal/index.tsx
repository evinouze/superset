/**
 * Licensed to the Apache Software Foundation (ASF) under one
 * or more contributor license agreements.  See the NOTICE file
 * distributed with this work for additional information
 * regarding copyright ownership.  The ASF licenses this file
 * to you under the Apache License, Version 2.0 (the
 * "License"); you may not use this file except in compliance
 * with the License.  You may obtain a copy of the License at
 *
 *   http://www.apache.org/licenses/LICENSE-2.0
 *
 * Unless required by applicable law or agreed to in writing,
 * software distributed under the License is distributed on an
 * "AS IS" BASIS, WITHOUT WARRANTIES OR CONDITIONS OF ANY
 * KIND, either express or implied.  See the License for the
 * specific language governing permissions and limitations
 * under the License.
 */
import { t, SupersetTheme } from '@superset-ui/core';
import React, {
  FunctionComponent,
  useEffect,
  useState,
  useReducer,
  Reducer,
} from 'react';
import Tabs from 'src/components/Tabs';
import { Alert, Select } from 'src/common/components';
import Modal from 'src/components/Modal';
import Button from 'src/components/Button';
import IconButton from 'src/components/IconButton';
import withToasts from 'src/messageToasts/enhancers/withToasts';
import {
  testDatabaseConnection,
  useSingleViewResource,
  useAvailableDatabases,
  useDatabaseValidation,
} from 'src/views/CRUD/hooks';
import { useCommonConf } from 'src/views/CRUD/data/database/state';
import {
  DatabaseObject,
  DatabaseForm,
  CONFIGURATION_METHOD,
} from 'src/views/CRUD/data/database/types';
import Label from 'src/components/Label';
import ExtraOptions from './ExtraOptions';
import SqlAlchemyForm from './SqlAlchemyForm';

import DatabaseConnectionForm from './DatabaseConnectionForm';
import {
  antDAlertStyles,
  antDModalNoPaddingStyles,
  antDModalStyles,
  antDTabsStyles,
  buttonLinkStyles,
  TabHeader,
  CreateHeaderSubtitle,
  CreateHeaderTitle,
  EditHeaderSubtitle,
  EditHeaderTitle,
  formHelperStyles,
  formStyles,
  StyledBasicTab,
  SelectDatabaseStyles,
  StyledFormHeader,
} from './styles';

const DOCUMENTATION_LINK =
  'https://superset.apache.org/docs/databases/installing-database-drivers';

interface DatabaseModalProps {
  addDangerToast: (msg: string) => void;
  addSuccessToast: (msg: string) => void;
  onDatabaseAdd?: (database?: DatabaseObject) => void; // TODO: should we add a separate function for edit?
  onHide: () => void;
  show: boolean;
  databaseId: number | undefined; // If included, will go into edit mode
}

enum ActionType {
  configMethodChange,
  dbSelected,
  editorChange,
  fetched,
  inputChange,
  parametersChange,
  reset,
  textChange,
  parametersUploadFileChange,
}

interface DBReducerPayloadType {
  target?: string;
  name: string;
  json?: {};
  type?: string;
  checked?: boolean;
  value?: string;
}

type DBReducerActionType =
  | {
      type:
        | ActionType.textChange
        | ActionType.inputChange
        | ActionType.editorChange
        | ActionType.parametersChange
        | ActionType.parametersUploadFileChange;
      payload: DBReducerPayloadType;
    }
  | {
      type: ActionType.fetched;
      payload: Partial<DatabaseObject>;
    }
  | {
      type: ActionType.dbSelected;
      payload: {
        engine?: string;
        configuration_method: CONFIGURATION_METHOD;
      };
    }
  | {
      type: ActionType.reset;
    }
  | {
      type: ActionType.configMethodChange;
      payload: { configuration_method: CONFIGURATION_METHOD };
    };

function dbReducer(
  state: Partial<DatabaseObject> | null,
  action: DBReducerActionType,
): Partial<DatabaseObject> | null {
  const trimmedState = {
    ...(state || {}),
  };
  switch (action.type) {
    case ActionType.inputChange:
      if (action.payload.type === 'checkbox') {
        return {
          ...trimmedState,
          [action.payload.name]: action.payload.checked,
        };
      }
      return {
        ...trimmedState,
        [action.payload.name]: action.payload.value,
      };
    case ActionType.parametersChange:
      return {
        ...trimmedState,
        parameters: {
          ...trimmedState.parameters,
          [action.payload.name]: action.payload.value,
        },
      };
    case ActionType.editorChange:
      return {
        ...trimmedState,
        [action.payload.name]: action.payload.json,
      };
    case ActionType.textChange:
      return {
        ...trimmedState,
        [action.payload.name]: action.payload.value,
      };
    case ActionType.fetched:
      return {
        engine: trimmedState.engine,
        configuration_method: trimmedState.configuration_method,
        ...action.payload,
      };
    case ActionType.dbSelected:
      return {
        ...action.payload,
      };
    case ActionType.configMethodChange:
      return {
        ...action.payload,
      };
    case ActionType.parametersUploadFileChange:
      return {
        ...trimmedState,
        [action.payload.name]: action.payload.value,
      };
    case ActionType.reset:
    default:
      return null;
  }
}

const DEFAULT_TAB_KEY = '1';
const FALSY_FORM_VALUES = [undefined, null, ''];

const DatabaseModal: FunctionComponent<DatabaseModalProps> = ({
  addDangerToast,
  addSuccessToast,
  onDatabaseAdd,
  onHide,
  show,
  databaseId,
}) => {
  const [db, setDB] = useReducer<
    Reducer<Partial<DatabaseObject> | null, DBReducerActionType>
  >(dbReducer, null);
  const [tabKey, setTabKey] = useState<string>(DEFAULT_TAB_KEY);
  const [availableDbs, getAvailableDbs] = useAvailableDatabases();
  const [validationErrors, getValidation] = useDatabaseValidation();
  const [hasConnectedDb, setHasConnectedDb] = useState<boolean>(false);
  const [dbName, setDbName] = useState('');
  const [isLoading, setLoading] = useState<boolean>(false);
  const conf = useCommonConf();

  const isEditMode = !!databaseId;
  const useSqlAlchemyForm =
    db?.configuration_method === CONFIGURATION_METHOD.SQLALCHEMY_URI;
  const useTabLayout = isEditMode || useSqlAlchemyForm;

  // Database fetch logic
  const {
    state: { loading: dbLoading, resource: dbFetched },
    fetchResource,
    createResource,
    updateResource,
  } = useSingleViewResource<DatabaseObject>(
    'database',
    t('database'),
    addDangerToast,
  );

  // Test Connection logic
  const testConnection = () => {
    if (!db?.sqlalchemy_uri) {
      addDangerToast(t('Please enter a SQLAlchemy URI to test'));
      return;
    }

    const connection = {
      sqlalchemy_uri: db?.sqlalchemy_uri || '',
      database_name: db?.database_name?.trim() || undefined,
      impersonate_user: db?.impersonate_user || undefined,
      extra: db?.extra || undefined,
      encrypted_extra: db?.encrypted_extra || undefined,
      server_cert: db?.server_cert || undefined,
    };

    testDatabaseConnection(connection, addDangerToast, addSuccessToast);
  };

  const onClose = () => {
    setDB({ type: ActionType.reset });
    setHasConnectedDb(false);
    onHide();
  };

  const onSave = async () => {
    // eslint-disable-next-line @typescript-eslint/no-unused-vars
    const { id, ...update } = db || {};
    if (db?.id) {
      const result = await updateResource(
        db.id as number,
        update as DatabaseObject,
      );
      if (result) {
        if (onDatabaseAdd) {
          onDatabaseAdd();
        }
        onClose();
      }
    } else if (db) {
      // Create
      if (update.encrypted_extra) {
        // wrap encrypted_extra in credentials_info
        update.encrypted_extra = JSON.stringify({
          credentials_info: JSON.parse(update.encrypted_extra),
        });
      }
      const dbId = await createResource(update as DatabaseObject);
      if (dbId) {
        setHasConnectedDb(true);
        if (onDatabaseAdd) {
          onDatabaseAdd();
        }
        if (useTabLayout) {
          // tab layout only has one step
          // so it should close immediately on save
          onClose();
        }
      }
    }
  };

  const onChange = (type: any, payload: any) => {
    setDB({ type, payload } as DBReducerActionType);
  };

  // Initialize
  const fetchDB = () => {
    if (isEditMode && databaseId) {
      if (!dbLoading) {
        fetchResource(databaseId).catch(e =>
          addDangerToast(
            t(
              'Sorry there was an error fetching database information: %s',
              e.message,
            ),
          ),
        );
      }
    }
  };

  const setDatabaseModel = engine => {
    const isDynamic =
      availableDbs?.databases.filter(db => db.engine === engine)[0]
        .parameters !== undefined;
    setDB({
      type: ActionType.dbSelected,
      payload: {
        configuration_method: isDynamic
          ? CONFIGURATION_METHOD.DYNAMIC_FORM
          : CONFIGURATION_METHOD.SQLALCHEMY_URI,
        engine,
      },
    });
  };

  const renderAvailableSelector = () => (
    <div className="available">
      <span className="available-label">
        Or choose from a list of other databases we support{' '}
      </span>
      <label className="label-available-select">supported databases</label>
      <Select
        style={{ width: '100%' }}
        onChange={setDatabaseModel}
        placeholder="Choose a database..."
      >
        {availableDbs?.databases?.map(database => (
          <Select.Option value={database.engine} key={database.engine}>
            {database.name}
          </Select.Option>
        ))}
      </Select>
    </div>
  );

  const renderPreferredSelector = () => (
    <div className="preferred">
      {availableDbs?.databases
        ?.filter(db => db.preferred)
        .map(database => (
          <IconButton
            className="preferred-item"
            onClick={() => setDatabaseModel(database.engine)}
            buttonText={database.name}
          />
        ))}
    </div>
  );

  const renderModalFooter = () =>
    db // if db show back + connect
      ? [
          <Button
            key="back"
            onClick={() => {
              setDB({ type: ActionType.reset });
            }}
          >
            Back
          </Button>,
          !hasConnectedDb ? ( // if hasConnectedDb show back + finish
            <Button key="submit" type="primary" onClick={onSave}>
              Connect
            </Button>
          ) : (
            <Button onClick={onClose}>Finish</Button>
          ),
        ]
      : [];

  useEffect(() => {
    if (show) {
      setTabKey(DEFAULT_TAB_KEY);
      getAvailableDbs();
<<<<<<< HEAD
      setDB({
        type: ActionType.dbSelected,
        payload: {
          configuration_method: CONFIGURATION_METHOD.DYNAMIC_FORM,
          engine: 'bigquery',
        }, // todo hook this up to step 1
      });
=======
      setLoading(true);
>>>>>>> 120866c8
    }
    if (databaseId && show) {
      fetchDB();
    }
  }, [show, databaseId]);

  useEffect(() => {
    if (dbFetched) {
      setDB({
        type: ActionType.fetched,
        payload: dbFetched,
      });
      // keep a copy of the name separate for display purposes
      // because it shouldn't change when the form is updated
      setDbName(dbFetched.database_name);
    }
  }, [dbFetched]);

  useEffect(() => {
    if (isLoading) {
      setLoading(false);
    }
  }, [availableDbs, isLoading]);

  const tabChange = (key: string) => {
    setTabKey(key);
  };

  const dbModel: DatabaseForm =
    availableDbs?.databases?.find(
      (available: { engine: string | undefined }) =>
        // TODO: we need a centralized engine in one place
        available.engine === db?.engine || db?.backend,
    ) || {};
  const disableSave =
    !hasConnectedDb &&
    (useSqlAlchemyForm
      ? !(db?.database_name?.trim() && db?.sqlalchemy_uri)
      : // disable the button if there is no dbModel.parameters or if
        // any required fields are falsy
        !dbModel?.parameters ||
        !!dbModel.parameters.required.filter(field =>
          FALSY_FORM_VALUES.includes(db?.parameters?.[field]),
        ).length);
  return useTabLayout ? (
    <Modal
      css={(theme: SupersetTheme) => [
        antDTabsStyles,
        antDModalStyles(theme),
        antDModalNoPaddingStyles,
        formHelperStyles(theme),
      ]}
      name="database"
      disablePrimaryButton={disableSave}
      data-test="database-modal"
      height="600px"
      onHandledPrimaryAction={onSave}
      onHide={onClose}
      primaryButtonName={isEditMode ? t('Save') : t('Connect')}
      width="500px"
      show={show}
      title={
        <h4>{isEditMode ? t('Edit database') : t('Connect a database')}</h4>
      }
      footer={renderModalFooter()}
    >
      {isEditMode && (
        <TabHeader>
          <EditHeaderTitle>{db?.backend}</EditHeaderTitle>
          <EditHeaderSubtitle>{dbName}</EditHeaderSubtitle>
        </TabHeader>
      )}
      {/* Show Legacy Header */}
      {useSqlAlchemyForm && (
        <TabHeader>
          <p className="helper"> Step 2 of 2 </p>
          <CreateHeaderTitle>Enter Primary Credentials</CreateHeaderTitle>
          <CreateHeaderSubtitle>
            Need help? Learn how to connect your database{' '}
            <a
              href={DOCUMENTATION_LINK}
              target="_blank"
              rel="noopener noreferrer"
            >
              here
            </a>
            .
          </CreateHeaderSubtitle>
        </TabHeader>
      )}
      {/* Add styled header here when not in edit mode */}
      <hr />
      <Tabs
        defaultActiveKey={DEFAULT_TAB_KEY}
        activeKey={tabKey}
        onTabClick={tabChange}
        animated={{ inkBar: true, tabPane: true }}
      >
        <StyledBasicTab tab={<span>{t('Basic')}</span>} key="1">
          {useSqlAlchemyForm ? (
            <SqlAlchemyForm
              db={db as DatabaseObject}
              onInputChange={({ target }: { target: HTMLInputElement }) =>
                onChange(ActionType.inputChange, {
                  type: target.type,
                  name: target.name,
                  checked: target.checked,
                  value: target.value,
                })
              }
              conf={conf}
              testConnection={testConnection}
            />
          ) : (
            <DatabaseConnectionForm
              isEditMode
              dbModel={dbModel}
              db={db as DatabaseObject}
              onParametersChange={({ target }: { target: HTMLInputElement }) =>
                onChange(ActionType.parametersChange, {
                  type: target.type,
                  name: target.name,
                  checked: target.checked,
                  value: target.value,
                })
              }
              onChange={({ target }: { target: HTMLInputElement }) =>
                onChange(ActionType.textChange, {
                  name: target.name,
                  value: target.value,
                })
              }
              getValidation={() => getValidation(db)}
              validationErrors={validationErrors}
            />
          )}
          {!isEditMode && (
            <Alert
              css={(theme: SupersetTheme) => antDAlertStyles(theme)}
              message="Additional fields may be required"
              description={
                <>
                  Select databases require additional fields to be completed in
                  the Advanced tab to successfully connect the database. Learn
                  what requirements your databases has{' '}
                  <a
                    href={DOCUMENTATION_LINK}
                    target="_blank"
                    rel="noopener noreferrer"
                  >
                    here
                  </a>
                  .
                </>
              }
              type="info"
              showIcon
            />
          )}
        </StyledBasicTab>
        <Tabs.TabPane tab={<span>{t('Advanced')}</span>} key="2">
          <ExtraOptions
            db={db as DatabaseObject}
            onInputChange={({ target }: { target: HTMLInputElement }) =>
              onChange(ActionType.inputChange, {
                type: target.type,
                name: target.name,
                checked: target.checked,
                value: target.value,
              })
            }
            onTextChange={({ target }: { target: HTMLTextAreaElement }) =>
              onChange(ActionType.textChange, {
                name: target.name,
                value: target.value,
              })
            }
            onEditorChange={(payload: { name: string; json: any }) =>
              onChange(ActionType.editorChange, payload)
            }
          />
        </Tabs.TabPane>
      </Tabs>
    </Modal>
  ) : (
    <Modal
      css={(theme: SupersetTheme) => [
        antDModalNoPaddingStyles,
        antDModalStyles(theme),
        formHelperStyles(theme),
        formStyles(theme),
      ]}
      name="database"
      disablePrimaryButton={disableSave}
      height="600px"
      onHandledPrimaryAction={onSave}
      onHide={onClose}
      primaryButtonName={hasConnectedDb ? t('Finish') : t('Connect')}
      width="500px"
      show={show}
      title={<h4>{t('Connect a database')}</h4>}
      footer={renderModalFooter()}
    >
      {hasConnectedDb ? (
        <ExtraOptions
          db={db as DatabaseObject}
          onInputChange={({ target }: { target: HTMLInputElement }) =>
            onChange(ActionType.inputChange, {
              type: target.type,
              name: target.name,
              checked: target.checked,
              value: target.value,
            })
          }
          onTextChange={({ target }: { target: HTMLTextAreaElement }) =>
            onChange(ActionType.textChange, {
              name: target.name,
              value: target.value,
            })
          }
          onEditorChange={(payload: { name: string; json: any }) =>
            onChange(ActionType.editorChange, payload)
          }
        />
      ) : (
        <>
<<<<<<< HEAD
          <DatabaseConnectionForm
            dbModel={dbModel}
            onParametersChange={({ target }: { target: HTMLInputElement }) =>
              onChange(ActionType.parametersChange, {
                type: target.type,
                name: target.name,
                checked: target.checked,
                value: target.value,
              })
            }
            onChange={({ target }: { target: HTMLInputElement }) =>
              onChange(ActionType.textChange, {
                name: target.name,
                value: target.value,
              })
            }
            onParametersUploadFileChange={({
              target,
            }: {
              target: HTMLInputElement;
            }) =>
              onChange(ActionType.parametersUploadFileChange, {
                name: target.name,
                value: target.value,
              })
            }
            getValidation={() => getValidation(db)}
            validationErrors={validationErrors}
          />
          <Button
            buttonStyle="link"
            onClick={() =>
              setDB({
                type: ActionType.configMethodChange,
                payload: {
                  configuration_method: CONFIGURATION_METHOD.SQLALCHEMY_URI,
                },
              })
            }
            css={buttonLinkStyles}
          >
            Connect this database with a SQLAlchemy URI string instead
          </Button>
=======
          {/* Step 1 */}
          {!isLoading && !db && (
            <SelectDatabaseStyles>
              <StyledFormHeader>
                <div className="select-db">
                  <p className="helper"> Step 1 of 3 </p>
                  <h4>Select a database to connect</h4>
                </div>
              </StyledFormHeader>
              {renderPreferredSelector()}
              {renderAvailableSelector()}
            </SelectDatabaseStyles>
          )}
          {/* Step 1 */}

          {/* Step 2 */}
          {!isLoading && db && (
            <>
              <DatabaseConnectionForm
                dbModel={dbModel}
                onParametersChange={({
                  target,
                }: {
                  target: HTMLInputElement;
                }) =>
                  onChange(ActionType.parametersChange, {
                    type: target.type,
                    name: target.name,
                    checked: target.checked,
                    value: target.value,
                  })
                }
                onChange={({ target }: { target: HTMLInputElement }) =>
                  onChange(ActionType.textChange, {
                    name: target.name,
                    value: target.value,
                  })
                }
                getValidation={() => getValidation(db)}
                validationErrors={validationErrors}
              />

              <Button
                buttonStyle="link"
                onClick={() =>
                  setDB({
                    type: ActionType.configMethodChange,
                    payload: {
                      configuration_method: CONFIGURATION_METHOD.SQLALCHEMY_URI,
                    },
                  })
                }
                css={buttonLinkStyles}
              >
                Connect this database with a SQLAlchemy URI string instead
              </Button>
              {/* Step 2 */}
            </>
          )}
>>>>>>> 120866c8
        </>
      )}
    </Modal>
  );
};

export default withToasts(DatabaseModal);<|MERGE_RESOLUTION|>--- conflicted
+++ resolved
@@ -384,17 +384,7 @@
     if (show) {
       setTabKey(DEFAULT_TAB_KEY);
       getAvailableDbs();
-<<<<<<< HEAD
-      setDB({
-        type: ActionType.dbSelected,
-        payload: {
-          configuration_method: CONFIGURATION_METHOD.DYNAMIC_FORM,
-          engine: 'bigquery',
-        }, // todo hook this up to step 1
-      });
-=======
       setLoading(true);
->>>>>>> 120866c8
     }
     if (databaseId && show) {
       fetchDB();
@@ -621,51 +611,6 @@
         />
       ) : (
         <>
-<<<<<<< HEAD
-          <DatabaseConnectionForm
-            dbModel={dbModel}
-            onParametersChange={({ target }: { target: HTMLInputElement }) =>
-              onChange(ActionType.parametersChange, {
-                type: target.type,
-                name: target.name,
-                checked: target.checked,
-                value: target.value,
-              })
-            }
-            onChange={({ target }: { target: HTMLInputElement }) =>
-              onChange(ActionType.textChange, {
-                name: target.name,
-                value: target.value,
-              })
-            }
-            onParametersUploadFileChange={({
-              target,
-            }: {
-              target: HTMLInputElement;
-            }) =>
-              onChange(ActionType.parametersUploadFileChange, {
-                name: target.name,
-                value: target.value,
-              })
-            }
-            getValidation={() => getValidation(db)}
-            validationErrors={validationErrors}
-          />
-          <Button
-            buttonStyle="link"
-            onClick={() =>
-              setDB({
-                type: ActionType.configMethodChange,
-                payload: {
-                  configuration_method: CONFIGURATION_METHOD.SQLALCHEMY_URI,
-                },
-              })
-            }
-            css={buttonLinkStyles}
-          >
-            Connect this database with a SQLAlchemy URI string instead
-          </Button>
-=======
           {/* Step 1 */}
           {!isLoading && !db && (
             <SelectDatabaseStyles>
@@ -725,7 +670,6 @@
               {/* Step 2 */}
             </>
           )}
->>>>>>> 120866c8
         </>
       )}
     </Modal>
